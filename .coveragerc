--- conflicted
+++ resolved
@@ -13,11 +13,7 @@
     raise NotImplementedError
     if __name__ == .__main__.:
 
-<<<<<<< HEAD
-ignore_errors = True
-=======
 ignore_errors = True
 omit =
     panoptes/tests/*
-    panoptes/utils/tests/*
->>>>>>> 4d44a895
+    panoptes/utils/tests/*