--- conflicted
+++ resolved
@@ -6,52 +6,7 @@
 and this project adheres to [Semantic Versioning](https://semver.org/spec/v2.0.0.html).
 
 - [Changelog](#changelog)
-<<<<<<< HEAD
-  - [[0.2.0] - 2020-03-04](#020---2020-03-04)
-    - [Added](#added)
-    - [Bug fixes](#bug-fixes)
-    - [Changed](#changed)
-  - [[0.1.0] - 2020-03-04](#010---2020-03-04)
-  - [[0.0.8] - 2019-06-29](#008---2019-06-29)
-    - [Added](#added-1)
-    - [Bug fixes](#bug-fixes-1)
-    - [Changed](#changed-1)
-  - [[0.0.7] - 2019-05-26](#007---2019-05-26)
-    - [Added](#added-2)
-    - [Changed](#changed-2)
-  - [[0.0.6] - 2019-04-29](#006---2019-04-29)
-    - [Added](#added-3)
-    - [Changed](#changed-3)
-  - [[0.0.5] - 2019-04-09](#005---2019-04-09)
-    - [Added](#added-4)
-    - [Changed](#changed-4)
-
-## [0.2.0] - 2020-03-04
-
-First big overhaul of the repository. Pulls in features that were duplicated or scattered across [POCS](https://github.com/panoptes/POCS.git) and [PIAA](https://github.com/panoptes/PIAA.git). Removes a lot of code that wasn't being used or was otherwise clutter. Overhauls the logging system to use [`loguru`](https://github.com/Delgan/loguru) so things are simplified. Updates to documentation.
-
-### Added
-* Config Server
-  * See the description in the [README](README.md#id11)
-* [Versioneer](https://github.com/warner/python-versioneer) for version strings (#123).
-* Read the docs config (#123).
-
-### Bug fixes
-* IERS Mirror (#65, #67)
-
-### Changed
-* Docker updates
-  * See #68 and #75 for list.
-* Logging:
-  * Switch to [`loguru`](https://github.com/Delgan/loguru). This simplifies our logging system. Also gives us access to the `trace` (lower than `debug`, good for hardware and other debug we don't need to see during operation) and `success` (higher than `info`) levels, which would be nice to start implementing. (#123)
-* Consistent use of relative imports. (#123)
-* Documentation updates. (#97, #119, #120, #123)
-* Repo cleanup. (#97, #123)
-* Using GitHub Actions for testing. (#100, #101)
-* Using [`pip-tools`](https://github.com/jazzband/pip-tools) for dependency management.
-
-=======
-  - [[Unreleased]](#unreleased)
+  - [[0.2.1] - 2020-03-04](#021---2020-03-04)
     - [Bug fixes](#bug-fixes)
     - [Changed](#changed)
   - [[0.2.0] - 2020-03-04](#020---2020-03-04)
@@ -73,7 +28,7 @@
     - [Added](#added-4)
     - [Changed](#changed-5)
 
-## [Unreleased]
+## [0.2.1] - 2020-03-04
 
 ### Bug fixes
 
@@ -107,7 +62,6 @@
 * Using GitHub Actions for testing. (#100, #101)
 * Using [`pip-tools`](https://github.com/jazzband/pip-tools) for dependency management.
 
->>>>>>> e7d133eb
 ## [0.1.0] - 2020-03-04
 
 Changes and cleanup on the way to a (more) stable release. See `0.2.0` for list of changes.
