# Changelog

All notable changes to this project will be documented in this file.

The format is based on [Keep a Changelog](https://keepachangelog.com/en/1.0.0/),
and this project adheres to [Semantic Versioning](https://semver.org/spec/v2.0.0.html).

- [Changelog](#changelog)
  - [[0.2.3] - 2020-03-08](#023---2020-03-08)
    - [Bug fixes](#bug-fixes)
    - [Changed](#changed)
    - [Removed](#removed)
  - [[0.2.2] - 2020-03-05](#022---2020-03-05)
    - [Bug fixes](#bug-fixes)
    - [Changed](#changed)
    - [Removed](#removed)
  - [[0.2.1] - 2020-03-04](#021---2020-03-04)
  - [[0.2.0] - 2020-03-04](#020---2020-03-04)
    - [Added](#added)
    - [Bug fixes](#bug-fixes-1)
    - [Changed](#changed-1)
  - [[0.1.0] - 2020-03-04](#010---2020-03-04)
  - [[0.0.8] - 2019-06-29](#008---2019-06-29)
    - [Added](#added-1)
    - [Bug fixes](#bug-fixes-2)
    - [Changed](#changed-2)
  - [[0.0.7] - 2019-05-26](#007---2019-05-26)
    - [Added](#added-2)
    - [Changed](#changed-3)
  - [[0.0.6] - 2019-04-29](#006---2019-04-29)
    - [Added](#added-3)
    - [Changed](#changed-4)
  - [[0.0.5] - 2019-04-09](#005---2019-04-09)
    - [Added](#added-4)
    - [Changed](#changed-5)

## [0.2.3]

Small point release to correct namespace and remove some bloat.

### Changed

* Fixed top-level namespace so we can have other `panoptes` repos. (#137)

### Removed

* Dependencies that will be deprecated soon and are causing bloat: `photutils`, `scikit-image`. (#138)

## [0.2.2] - 2020-03-05
<<<<<<< HEAD
Mostly some cleanup from the `v0.2.0` release based on integrating all the changes into POCS. 
=======

Mostly some cleanup from the `v0.2.0` release based on integrating all the changes into POCS.
>>>>>>> 307304cc

### Bug fixes
* Misc bugs introduced as part of last release, including to `download-data.py` script.
* Custom exceptions now properly pass `kwargs` through to parent (#135).

### Changed
* New script for downloading data, `scripts/download-data.py`. This helped resolve some issues with the relative imports introduced in `v0.2.0` and is cleaner. (#129)
* All dependencies are smashed into one "feature" in `setup.py` to make `pip-tools` work well. This will fix the docker image problems introduced in `v0.2.1`. (#136)

### Removed
* The `get_root_logger` and associated tests (#134).

## [0.2.1] - 2020-03-04
Minor bug fix release.

## [0.2.0] - 2020-03-04
First big overhaul of the repository. Pulls in features that were duplicated or scattered across [POCS](https://github.com/panoptes/POCS.git) and [PIAA](https://github.com/panoptes/PIAA.git). Removes a lot of code that wasn't being used or was otherwise clutter. Overhauls the logging system to use [`loguru`](https://github.com/Delgan/loguru) so things are simplified. Updates to documentation.

### Added
* Config Server
  * See the description in the [README](README.md#id11)
* [Versioneer](https://github.com/warner/python-versioneer) for version strings (#123).
* Read the docs config (#123).

### Bug fixes
* IERS Mirror (#65, #67)

### Changed
* Docker updates
  * See #68 and #75 for list.
* Logging:
  * Switch to [`loguru`](https://github.com/Delgan/loguru). This simplifies our logging system. Also gives us access to the `trace` (lower than `debug`, good for hardware and other debug we don't need to see during operation) and `success` (higher than `info`) levels, which would be nice to start implementing. (#123)
* Consistent use of relative imports. (#123)
* Documentation updates. (#97, #119, #120, #123)
* Repo cleanup. (#97, #123)
* Using GitHub Actions for testing. (#100, #101)
* Using [`pip-tools`](https://github.com/jazzband/pip-tools) for dependency management.

## [0.1.0] - 2020-03-04

Changes and cleanup on the way to a (more) stable release. See `0.2.0` for list of changes.

## [0.0.8] - 2019-06-29

Bringing things in line with updates to `POCS` for docker and `panoptes-utils` use.

### Added

* Serial handlers move to panoptes-utils from POCS.
* Tests and coverage.
* `improve_wcs` (moved from PIAA).
* `~utils.fits.getdata` to match other fits convenience functions, allowing for fpack files.

### Bug fixes

* Serialization fixes.
  * Use our serialization everywhere (e.g. messaging)
  * Closes #panoptes/POCS/issues/818
  * Closes #panoptes/POCS/issues/103

### Changed

* Setup/Install:
  * Scripts are renamed to have `panoptes` prefix.
  * Scripts are installed as part of setup.
  * Script improments to make more robust and portable.
* Docker Updates:
  * Don't use anaconda.
* Testing:
  * Overhaul of config_server use in testing.
  * Testing config file is separated from any regular config files.
* Logging:
  * Silence some 3rd party logs.


## [0.0.7] - 2019-05-26

### Added

* Added bayer utilities. :camera:
* Added Cloud SQL utilities. :cloud:

### Changed

* **Breaking** Changed namespace so no underscores, i.e. `from panoptes.utils import time`.
* Docker updates:
  * Use slim python images and not anaconda on amd64.
  * Adding zsh as default shell along with some customizations.
  * Entrypoint script properly authenticates to google cloud if possible.
  * Added amd64 only build scripts.

## [0.0.6] - 2019-04-29

### Added

* Docker containers created:
  * `panoptes-base` for base OS and system packages, including astrometry.net and friends.
  * `panoptes-utils` for container containing base utilities.
  * Script for building containers in GCR.
* Consistent JSON and YAML serializers.
* Configuration Server (Flask/JSON microservice).

### Changed

* **Minimum Python version is 3.6**
* Default PanDB type is changed to `memory`.
* Documentation updates.
* Bux fixes and code improvements.

## [0.0.5] - 2019-04-09

### Added

* Added a change log :tada:

### Changed

* Drop `orjson` and revert to `json` for the JSON serializers.<|MERGE_RESOLUTION|>--- conflicted
+++ resolved
@@ -47,12 +47,8 @@
 * Dependencies that will be deprecated soon and are causing bloat: `photutils`, `scikit-image`. (#138)
 
 ## [0.2.2] - 2020-03-05
-<<<<<<< HEAD
-Mostly some cleanup from the `v0.2.0` release based on integrating all the changes into POCS. 
-=======
 
 Mostly some cleanup from the `v0.2.0` release based on integrating all the changes into POCS.
->>>>>>> 307304cc
 
 ### Bug fixes
 * Misc bugs introduced as part of last release, including to `download-data.py` script.
