--- conflicted
+++ resolved
@@ -21,14 +21,9 @@
     # First deal with pip and PyYAML - see https://github.com/pypa/pip/issues/5247
     pip install --no-cache-dir --no-deps --ignore-installed pip PyYAML && \
     # Install anaconda packages
-<<<<<<< HEAD
-    /opt/conda/bin/conda install --yes -c conda-forge -c astropy \
-        --file "${PANDIR}/panoptes-utils/conda-requirements-${arch}.yaml" && \
-=======
     /opt/conda/bin/conda env update --name base \
         --file "${PANDIR}/panoptes-utils/conda-requirements-${arch}.yaml" \
         --prune && \
->>>>>>> e7d133eb
     /opt/conda/bin/conda clean --all --yes && \
     /opt/conda/bin/conda clean -f --yes && \
     # Install requirements
