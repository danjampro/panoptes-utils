--- conflicted
+++ resolved
@@ -266,10 +266,7 @@
             (ts, line) = self.get_reading()
             if not line:
                 continue
-<<<<<<< HEAD
-=======
-
->>>>>>> 4d44a895
+
             with suppress(error.InvalidDeserialization):
                 data = from_json(line)
                 if data:
