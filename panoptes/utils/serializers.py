from contextlib import suppress
from copy import deepcopy
from collections import OrderedDict
import json
from ruamel.yaml import YAML
from ruamel.yaml.compat import StringIO

import numpy as np
from astropy.time import Time
from astropy import units as u

from panoptes.utils import error


class StringYAML(YAML):
    def dump(self, data, stream=None, **kwargs):
        """YAML class that can dump to a string.

        By default the YAML parser doesn't serialize directly to a string. This
        class is a small wrapper to output StreamIO as a string if no stream is
        provided.

        See https://yaml.readthedocs.io/en/latest/example.html#output-of-dump-as-a-string.

        Note:

            This class should not be used directly but instead is instantiated as
            part of the yaml convenience methods below.

        Args:
            data (`object`): An object, usually dict-like.
            stream (`None` | stream, optional): A stream object to write the YAML.
                If default `None`, return value as string.
            **kwargs: Keywords passed to the `dump` function.

        Returns:
            `str`: The serialized object string.
        """
        inefficient = False
        if stream is None:
            inefficient = True
            stream = StringIO()
        yaml = YAML()
        yaml.dump(data, stream, **kwargs)
        if inefficient:
            return stream.getvalue()


def to_json(obj, filename=None, append=True, **kwargs):
    """Convert a Python object to a JSON string.

    Will handle `datetime` objects as well as `astropy.unit.Quantity` objects.
    Astropy quantities will be converted to a dict: `{"value": val, "unit": unit}`.

    Examples:
        .. doctest::

            >>> from panoptes.utils.serializers import to_json
            >>> from astropy import units as u
            >>> config = { "name": "Mauna Loa", "elevation": 3397 * u.meter }
            >>> to_json(config)
            '{"name": "Mauna Loa", "elevation": "3397.0 m"}'

            >>> to_json({"numpy_array": np.arange(10)})
            '{"numpy_array": [0, 1, 2, 3, 4, 5, 6, 7, 8, 9]}'

            >>> from panoptes.utils import current_time
            >>> to_json({"current_time": current_time()})       # doctest: +SKIP
            '{"current_time": "2019-04-08 22:19:28.402198"}'

    Args:
        obj (`object`): The object to be converted to JSON, usually a dict.
        filename (str, optional): Path to file for saving.
        append (bool, optional): Append to `filename`, default True. Setting
            False will clobber the file.
        **kwargs: Keyword arguments passed to `json.dumps`.

    Returns:
        `str`: The JSON string representation of the object.
    """
    json_str = json.dumps(obj, default=_serialize_object, **kwargs)

    if filename is not None:
        mode = 'w'
        if append:
            mode = 'a'
        with open(filename, mode) as fn:
            fn.write(json_str + '\n')

    return json_str


def from_json(msg):
    """Convert a JSON string into a Python object.

    Astropy quanitites will be converted from a ``{"value": val, "unit": unit}``
    format. Additionally, the following units will be converted if the value ends
    with the exact string:

        * deg
        * m
        * s

    Time-like values are *not* parsed, however see example below.

    Examples:

        .. doctest::

            >>> from panoptes.utils.serializers import from_json
            >>> config_str = '{"name":"Mauna Loa","elevation":{"value":3397.0,"unit":"m"}}'
            >>> from_json(config_str)
            {'name': 'Mauna Loa', 'elevation': <Quantity 3397. m>}

            # Invalid values will be returned as is.
            >>> from_json('{"horizon":{"value":42.0,"unit":"degr"}}')
            {'horizon': {'value': 42.0, 'unit': 'degr'}}

            # The following will convert if final string:
            >>> from_json('{"horizon": "42.0 deg"}')
            {'horizon': <Quantity 42. deg>}

            >>> from_json('{"elevation": "1000 m"}')
            {'elevation': <Quantity 1000. m>}

            >>> from_json('{"readout_time": "10 s"}')
            {'readout_time': <Quantity 10. s>}

            # Be careful with short unit names in extended format!
            >>> horizon = from_json('{"horizon":{"value":42.0,"unit":"d"}}')
            >>> horizon['horizon']
            <Quantity 42. d>
            >>> horizon['horizon'].decompose()
            <Quantity 3628800. s>

            >>> from panoptes.utils import current_time
            >>> time_str = to_json({"current_time": current_time().datetime})
            >>> from_json(time_str)['current_time']         # doctest: +SKIP
            2019-04-08T06:43:28.232406

            >>> from astropy.time import Time
            >>> Time(from_json(time_str)['current_time'])   # doctest: +SKIP
            <Time object: scale='utc' format='isot' value=2019-04-08T06:43:28.232>

    Args:
        msg (`str`): The JSON string representation of the object.

    Returns:
        `dict`: The loaded object.
    """
    try:
        new_obj = _parse_all_objects(json.loads(msg))
    except json.decoder.JSONDecodeError as e:
        raise error.InvalidDeserialization(f'Error: {e!r} Message: {msg!r}')

    return new_obj


def to_yaml(obj, **kwargs):
    """Serialize a Python object to a YAML string.

    This will properly serialize the following:

        * `datetime.datetime`
        * `astropy.time.Time`
        * `astropy.units.Quantity`

    Examples:
        Also see the examples `from_yaml`.

        .. doctest::

            >>> import os
            >>> os.environ['POCSTIME'] = '1999-12-31 23:49:49'
            >>> from panoptes.utils import current_time
            >>> t0 = current_time()
            >>> t0
            <Time object: scale='utc' format='iso' value=1999-12-31 23:49:49.000>

            >>> to_yaml({'astropy time -> astropy time': t0})
            "astropy time -> astropy time: '1999-12-31T23:49:49.000'\\n"

            >>> to_yaml({'datetime -> astropy time': t0.datetime})
            "datetime -> astropy time: '1999-12-31T23:49:49.000'\\n"

            >>> # Can pass a `stream` parameter to save to file
            >>> with open('temp.yaml', 'w') as f:           # doctest: +SKIP
            ...     to_yaml({'my_object': 42}, stream=f)


    Args:
        obj (`object`): The object to be converted to be serialized.
        **kwargs: Arguments passed to `ruamel.yaml.dump`. See Examples.


    Returns:
        `str`: The YAML string representation of the object.
    """
    yaml = StringYAML()

    obj = _serialize_all_objects(deepcopy(obj))

    return yaml.dump(obj, **kwargs)


def from_yaml(msg, parse=True):
    """Convert a YAML string into a Python object.

    This is a thin-wrapper around `ruamel.YAML.load` that also parses the results
    looking for `astropy.units.Quantity` objects.

    Comments are preserved as long as the object remains YAML (lost on conversion
    to JSON, for example).

    See `from_json` for examples of astropy unit parsing.

    Examples:
        Note how comments in the YAML are preserved.

        .. doctest::

            >>> config_str = '''name: Generic PANOPTES Unit
            ... pan_id: PAN000
            ...
            ... location:
            ...   latitude: 19.54 deg
            ...   longitude: -155.58 deg
            ...   name: Mauna Loa Observatory  # Can be anything
            ... '''

            >>> config = from_yaml(config_str)
            >>> config['location']['latitude']
            <Quantity 19.54 deg>

            >>> yaml_config = to_yaml(config)
            >>> yaml_config                  # doctest: +SKIP
            ''' name: Generic PANOPTES Unit
            ... pan_id: PAN000  # CHANGE NAME
            ...
            ... location:
            ...   latitude: 19.54 deg
            ...   longitude: value: -155.58 deg
            ...   name: Mauna Loa Observatory  # Can be anything
            ... '''
            >>> yaml_config == config_str
            True

    Args:
        msg (`str`): The YAML string representation of the object.

    Returns:
        `collections.OrderedDict`: The ordered dict representing the YAML string, with appropriate
            object deserialization.
    """

    obj = YAML().load(msg)

    if parse:
        obj = _parse_all_objects(obj)

    return obj


def _parse_all_objects(obj):
    """Recursively parse the incoming object for astropy quantities.

    If `obj` is a dict with exactly two keys named `unit` and `value, then attempt
    to parse into a valid `astropy.unit.Quantity`. If fail, simply return object
    as is.

    Args:
        obj (`dict`): Object to check for quantities.

    Returns:
        `dict`: Same as `obj` but with objects converted to quantities.
    """
    if isinstance(obj, (dict, OrderedDict)):
<<<<<<< HEAD
        if 'value' and 'unit' in obj:
=======
        if 'value' in obj and 'unit' in obj:
>>>>>>> 4d44a895
            with suppress(ValueError):
                return obj['value'] * u.Unit(obj['unit'])

        for k, v in obj.items():
            obj[k] = _parse_all_objects(v)

    if isinstance(obj, bool):
        return bool(obj)

    # Try to turn into a time
    with suppress(KeyError, ValueError):
        if isinstance(Time(obj), Time):
            return Time(obj).datetime
<<<<<<< HEAD

    # Try to parse as quantity
    try:
        quantity = u.Quantity(obj)
        # If it ends up dimensionless just return obj.
        if str(quantity.unit) == '':
            return obj
        else:
            return quantity
    except Exception:
        return obj
=======

    # Try to parse as quantity if certain type
    if isinstance(obj, str) and obj > '':
        with suppress(IndexError):
            units_string = obj.rsplit()[-1]  # Get the final word
            if units_string in ['m', 'deg', 's']:
                try:
                    quantity = u.Quantity(obj)
                    # If it ends up dimensionless just return obj.
                    if str(quantity.unit) == '':
                        return obj
                    else:
                        return quantity
                except Exception:
                    return obj

    return obj
>>>>>>> 4d44a895


def _serialize_all_objects(obj):
    for k, v in obj.items():
        # If it is a dict, send parse all its elements
        if isinstance(v, dict):
            obj[k] = _serialize_all_objects(v)
        else:
            obj[k] = _serialize_object(v, default=None)

    return obj


def _serialize_object(obj, default=None):
    # Astropy Quantity.
    if isinstance(obj, u.Quantity):
        return str(obj)

    # Numpy array.
    if isinstance(obj, np.ndarray):
        return obj.tolist()

    # Astropy Time-like (including datetime).
    with suppress(ValueError):
        if isinstance(Time(obj), Time):
            return Time(obj).isot

    # If we are given a default object type, e.g. str
    if default is not None:
        return default(obj)

    return obj<|MERGE_RESOLUTION|>--- conflicted
+++ resolved
@@ -275,11 +275,7 @@
         `dict`: Same as `obj` but with objects converted to quantities.
     """
     if isinstance(obj, (dict, OrderedDict)):
-<<<<<<< HEAD
-        if 'value' and 'unit' in obj:
-=======
         if 'value' in obj and 'unit' in obj:
->>>>>>> 4d44a895
             with suppress(ValueError):
                 return obj['value'] * u.Unit(obj['unit'])
 
@@ -293,19 +289,6 @@
     with suppress(KeyError, ValueError):
         if isinstance(Time(obj), Time):
             return Time(obj).datetime
-<<<<<<< HEAD
-
-    # Try to parse as quantity
-    try:
-        quantity = u.Quantity(obj)
-        # If it ends up dimensionless just return obj.
-        if str(quantity.unit) == '':
-            return obj
-        else:
-            return quantity
-    except Exception:
-        return obj
-=======
 
     # Try to parse as quantity if certain type
     if isinstance(obj, str) and obj > '':
@@ -323,7 +306,6 @@
                     return obj
 
     return obj
->>>>>>> 4d44a895
 
 
 def _serialize_all_objects(obj):
