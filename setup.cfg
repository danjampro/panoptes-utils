[metadata]
name = panoptes-utils
description = Astronomical utilities for PANOPTES
author = PANOPTES Team
author-email = developers@projectpanoptes.org
license = mit
long-description = file: README.md
long-description-content-type = text/markdown; charset=UTF-8
url = https://github.com/panoptes/panoptes-utils
project-urls =
    Documentation = https://panoptes-utils.readthedocs.io
    POCS Documentation = https://pocs.readthedocs.io
    Project PANOPTES = https://www.projectpanoptes.org
    Forum = https://forum.projectpanoptes.org
# Change if running only on Windows, Mac or Linux (comma-separated)
platforms = linux
# Add here all kinds of additional classifiers as defined under
# https://pypi.python.org/pypi?%3Aaction=list_classifiers
classifiers =
    Development Status :: 4 - Beta
    Environment :: Console
    Intended Audience :: Science/Research
    License :: OSI Approved :: MIT License
    Operating System :: POSIX
    Programming Language :: Python :: 3
    Programming Language :: Python :: 3.8
    Programming Language :: Python :: 3 :: Only
    Topic :: Scientific/Engineering :: Astronomy
    Topic :: Scientific/Engineering :: Physics

[options]
zip_safe = False
packages = find:
include_package_data = True
package_dir =
    =src
scripts =
    bin/cr2-to-jpg

# DON'T CHANGE THE FOLLOWING LINE! IT WILL BE UPDATED BY PYSCAFFOLD!
setup_requires = pyscaffold>=3.2a0,<3.3a0
# Add here dependencies of your project (semicolon/line-separated), e.g.
install_requires =
    astroplan
    astropy
    click
    Flask
    loguru
    matplotlib
    numpy
    pandas>1.0.0,!=1.0.4
    photutils
    pillow!=7.0.0
    python-dateutil
    pyserial
    PyYAML>=5.3.1
    requests
    ruamel.yaml
    scalpl
    scipy
    tqdm
# The usage of test_requires is discouraged, see `Dependency Management` docs
# tests_require = pytest; pytest-cov
# Require a specific Python version, e.g. Python 2.7 or >= 3.4
python_requires = >=3.8

[options.packages.find]
where = src
exclude =
    tests

[options.extras_require]
# e.g. `pip install panoptes-utils[social]` like:
testing =
    coverage
    mocket
    pycodestyle
    pytest
    pytest-cov
    pytest-doctestplus
<<<<<<< HEAD
    pycodestyle
    mocket
    coverage
=======
>>>>>>> 2dc6fbe0
    pytest-remotedata>=0.3.1'
google =
    google-cloud-bigquery[pandas]
social =
    tweepy

[options.entry_points]
# Add here console scripts like:
console_scripts =
    panoptes-config-server = panoptes.utils.config.cli:config_server_cli

[test]
# py.test options when running `python setup.py test`
# addopts = --verbose
extras = True

[tool:pytest]
addopts =
    --strict-markers
    --doctest-modules
    --test-databases all
    --strict-markers
    -x
    -vv
    -ra
norecursedirs =
    script
    resources
    dist
    build
    .tox
testpaths = tests src
doctest_optionflags = ELLIPSIS NORMALIZE_WHITESPACE ALLOW_UNICODE IGNORE_EXCEPTION_DETAIL
filterwarnings =
    ignore:elementwise == comparison failed:DeprecationWarning
    ignore::pytest.PytestDeprecationWarning
doctest_plus = enabled
markers =
    astrometry: tests that require astrometry.net (i.e. solve-field).
    theskyx: tests that require TheSkyX to also be running.
    slow: marks tests as slow (deselect with '-m "not slow"').

[aliases]
dists = bdist_wheel

[bdist_wheel]
# Use this option if your package is pure-python
universal = 1

[build_sphinx]
source_dir = docs
build_dir = build/sphinx

[devpi:upload]
# Options for the devpi: PyPI server and packaging tool
# VCS export must be deactivated since we are using setuptools-scm
no-vcs = 1
formats = bdist_wheel

[flake8]
# Some sane defaults for the code style checker flake8
exclude =
    .tox
    build
    dist
    .eggs
    docs/conf.py

[pycodestyle]
max-line-length = 100

[coverage:run]
branch = True
concurrency =
    multiprocessing
parallel = True

[coverage:paths]
source =
    src/
    */site-packages/

[coverage:report]
# Regexes for lines to exclude from consideration
exclude_lines =
# Have to re-enable the standard pragma
    pragma: no cover

# Don't complain about missing debug-only code:
    def __repr__
    if self\.debug

# Don't complain if tests don't hit defensive assertion code:
    raise AssertionError
    raise NotImplementedError

# Don't complain if non-runnable code isn't run:
    if 0:
    if __name__ == .__main__.:

show_missing = True
ignore_errors = True

[pyscaffold]
# PyScaffold's parameters when the project was created.
# This will be used when updating. Do not change!
version = 3.2.3
package = utils
extensions =
    no_skeleton
    namespace
namespace = panoptes<|MERGE_RESOLUTION|>--- conflicted
+++ resolved
@@ -78,12 +78,6 @@
     pytest
     pytest-cov
     pytest-doctestplus
-<<<<<<< HEAD
-    pycodestyle
-    mocket
-    coverage
-=======
->>>>>>> 2dc6fbe0
     pytest-remotedata>=0.3.1'
 google =
     google-cloud-bigquery[pandas]
