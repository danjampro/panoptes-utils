[aliases]
test=pytest

[bdist_wheel]
universal = 1

[sphinx-apidocs]
packages =
<<<<<<< HEAD
    panoptes_utils

[tool:pytest]
testpaths= panoptes_utils/tests panoptes_utils/serializers.py
=======
    panoptes-utils

[tool:pytest]
testpaths= panoptes/utils/tests panoptes/utils/serializers.py
>>>>>>> ed43f270
python_files= test_*.py
norecursedirs= scripts
addopts= --doctest-modules
doctest_optionflags= ELLIPSIS NORMALIZE_WHITESPACE ALLOW_UNICODE IGNORE_EXCEPTION_DETAIL
filterwarnings =
    ignore:elementwise == comparison failed:DeprecationWarning

[metadata]
author = PANOPTES Team
author_email = info@projectpanoptes.org
description = Astronomical utilities. PANOPTES Style.
edit_on_github = True
github_project = panoptes/panoptes-utils
keywords = exoplanet digital dslr camera utilities astronomy
license = MIT
long_description = A set of utility modules, functions, and services. Designed for PANOPTES, maybe useful for others.
<<<<<<< HEAD
package_name = panoptes-utils
=======
name = panoptes-utils
package_name = panoptes.utils
>>>>>>> ed43f270
url = http://github.com/panoptes/panoptes-utils<|MERGE_RESOLUTION|>--- conflicted
+++ resolved
@@ -6,17 +6,10 @@
 
 [sphinx-apidocs]
 packages =
-<<<<<<< HEAD
-    panoptes_utils
-
-[tool:pytest]
-testpaths= panoptes_utils/tests panoptes_utils/serializers.py
-=======
     panoptes-utils
 
 [tool:pytest]
 testpaths= panoptes/utils/tests panoptes/utils/serializers.py
->>>>>>> ed43f270
 python_files= test_*.py
 norecursedirs= scripts
 addopts= --doctest-modules
@@ -33,10 +26,6 @@
 keywords = exoplanet digital dslr camera utilities astronomy
 license = MIT
 long_description = A set of utility modules, functions, and services. Designed for PANOPTES, maybe useful for others.
-<<<<<<< HEAD
-package_name = panoptes-utils
-=======
 name = panoptes-utils
 package_name = panoptes.utils
->>>>>>> ed43f270
 url = http://github.com/panoptes/panoptes-utils