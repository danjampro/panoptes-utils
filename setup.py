#!/usr/bin/env python
# Licensed under an MIT style license - see LICENSE.txt

<<<<<<< HEAD
=======
from distutils.command.build_py import build_py
from configparser import ConfigParser
>>>>>>> 4d44a895
from setuptools import setup, find_namespace_packages

import itertools

import versioneer


# Get some values from the setup.cfg
conf = ConfigParser()
conf.read(['setup.cfg'])
metadata = dict(conf.items('metadata'))

AUTHOR = metadata.get('author', '')
AUTHOR_EMAIL = metadata.get('author_email', '')
DESCRIPTION = metadata.get('description', '')
KEYWORDS = metadata.get('keywords', 'Project PANOPTES')
LICENSE = metadata.get('license', 'unknown')
LONG_DESCRIPTION = metadata.get('long_description', '')
NAME = metadata.get('name', 'panoptes-utils')
PACKAGENAME = metadata.get('package_name', 'packagename')
URL = metadata.get('url', 'https://projectpanoptes.org')

requirements = list()
requirements_fn = 'requirements.txt'
with open(requirements_fn) as f:
    requirements = f.read().splitlines()

modules = {
    'required': [
        'astroplan',
        'astropy',
        'Flask',
        'matplotlib>=3.0.0',
        'numpy',
        'photutils',
        'pyserial',
        'python-dateutil',
        'PyYAML',
        'pyzmq',
        'ruamel.yaml>=0.15',
        'scalpl',
        'scikit-image',
        'scipy',
        'versioneer'
    ],
    'social': ['requests', 'tweepy'],
    'testing': [
        'codecov',
        'coverage',
        'coveralls',
        'mocket',
        'pycodestyle==2.3.1',
        'pytest>=3.6',
        'pytest-cov',
        'pytest-remotedata>=0.3.1'
    ],
}


setup(name=NAME,
      version=versioneer.get_version(),
      cmdclass=versioneer.get_cmdclass(),
      description=DESCRIPTION,
      long_description=LONG_DESCRIPTION,
      author=AUTHOR,
      author_email=AUTHOR_EMAIL,
      license=LICENSE,
      url=URL,
      keywords=KEYWORDS,
      python_requires='>=3.6',
      setup_requires=['pytest-runner'],
      tests_require=modules['testing'],
      # List additional groups of dependencies here (e.g. development
      # dependencies). You can install these using the following syntax,
      # for example:
      # $ pip install -e .[dev,test]
      scripts=[
          'bin/cr2-to-jpg',
          'bin/panoptes-config-server',
          'bin/panoptes-messaging-hub',
          'bin/panoptes-solve-field',
      ],
      install_requires=modules['required'],
      scripts=[
          'bin/cr2-to-jpg',
          'bin/panoptes-config-server',
          'bin/panoptes-messaging-hub',
          'bin/panoptes-solve-field',
      ],
      extras_require={
          'social': modules['social'],
          'testing': modules['testing'],
          'all': list(set(itertools.chain.from_iterable(modules.values())))
      },
      packages=find_namespace_packages(exclude=['tests', 'test_*']),
      classifiers=[
          'Development Status :: 3 - Alpha',
          'Environment :: Console',
          'Intended Audience :: Science/Research',
          'License :: OSI Approved :: MIT License',
          'Operating System :: POSIX',
          'Programming Language :: C',
          'Programming Language :: Python :: 3',
          'Programming Language :: Python :: 3.6',
          'Programming Language :: Python :: 3.7',
          'Programming Language :: Python :: 3 :: Only',
          'Topic :: Scientific/Engineering :: Astronomy',
          'Topic :: Scientific/Engineering :: Physics',
      ],
      )<|MERGE_RESOLUTION|>--- conflicted
+++ resolved
@@ -1,11 +1,8 @@
 #!/usr/bin/env python
 # Licensed under an MIT style license - see LICENSE.txt
 
-<<<<<<< HEAD
-=======
 from distutils.command.build_py import build_py
 from configparser import ConfigParser
->>>>>>> 4d44a895
 from setuptools import setup, find_namespace_packages
 
 import itertools
@@ -89,12 +86,6 @@
           'bin/panoptes-solve-field',
       ],
       install_requires=modules['required'],
-      scripts=[
-          'bin/cr2-to-jpg',
-          'bin/panoptes-config-server',
-          'bin/panoptes-messaging-hub',
-          'bin/panoptes-solve-field',
-      ],
       extras_require={
           'social': modules['social'],
           'testing': modules['testing'],
