--- conflicted
+++ resolved
@@ -36,13 +36,9 @@
         'numpy',
         'pycodestyle',  # testing
         'pyserial',
-<<<<<<< HEAD
-        'python-json-logger',
-=======
         'pytest',  # testing
         'pytest-cov',  # testing
         'pytest-remotedata>=0.3.1',  # testing
->>>>>>> 307304cc
         'python-dateutil',
         'PyYAML',
         'pyzmq',
